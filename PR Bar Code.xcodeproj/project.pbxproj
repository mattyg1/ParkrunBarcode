--- conflicted
+++ resolved
@@ -649,11 +649,7 @@
 				ASSETCATALOG_COMPILER_GLOBAL_ACCENT_COLOR_NAME = AccentColor;
 				CODE_SIGN_ENTITLEMENTS = "PR Bar Code/PR_Bar_Code.entitlements";
 				CODE_SIGN_STYLE = Automatic;
-<<<<<<< HEAD
-				CURRENT_PROJECT_VERSION = 202507111418;
-=======
-				CURRENT_PROJECT_VERSION = 202507111438;
->>>>>>> 67947036
+				CURRENT_PROJECT_VERSION = 202507111438;
 				DEAD_CODE_STRIPPING = YES;
 				DEVELOPMENT_ASSET_PATHS = "\"PR Bar Code/Preview Content\"";
 				ENABLE_HARDENED_RUNTIME = YES;
@@ -674,11 +670,7 @@
 				LD_RUNPATH_SEARCH_PATHS = "@executable_path/Frameworks";
 				"LD_RUNPATH_SEARCH_PATHS[sdk=macosx*]" = "@executable_path/../Frameworks";
 				MACOSX_DEPLOYMENT_TARGET = 15.1;
-<<<<<<< HEAD
-				MARKETING_VERSION = 1.1.8;
-=======
-				MARKETING_VERSION = 1.1.11;
->>>>>>> 67947036
+				MARKETING_VERSION = 1.1.11;
 				PRODUCT_BUNDLE_IDENTIFIER = "com.prbarcode.app.PR-Bar-Code";
 				PRODUCT_MODULE_NAME = FiveKQRCode;
 				PRODUCT_NAME = "$(TARGET_NAME)";
@@ -698,11 +690,7 @@
 				ASSETCATALOG_COMPILER_GLOBAL_ACCENT_COLOR_NAME = AccentColor;
 				CODE_SIGN_ENTITLEMENTS = "PR Bar Code/PR_Bar_Code.entitlements";
 				CODE_SIGN_STYLE = Automatic;
-<<<<<<< HEAD
-				CURRENT_PROJECT_VERSION = 202507111418;
-=======
-				CURRENT_PROJECT_VERSION = 202507111438;
->>>>>>> 67947036
+				CURRENT_PROJECT_VERSION = 202507111438;
 				DEAD_CODE_STRIPPING = YES;
 				DEVELOPMENT_ASSET_PATHS = "\"PR Bar Code/Preview Content\"";
 				ENABLE_HARDENED_RUNTIME = YES;
@@ -723,11 +711,7 @@
 				LD_RUNPATH_SEARCH_PATHS = "@executable_path/Frameworks";
 				"LD_RUNPATH_SEARCH_PATHS[sdk=macosx*]" = "@executable_path/../Frameworks";
 				MACOSX_DEPLOYMENT_TARGET = 15.1;
-<<<<<<< HEAD
-				MARKETING_VERSION = 1.1.8;
-=======
-				MARKETING_VERSION = 1.1.11;
->>>>>>> 67947036
+				MARKETING_VERSION = 1.1.11;
 				PRODUCT_BUNDLE_IDENTIFIER = "com.prbarcode.app.PR-Bar-Code";
 				PRODUCT_MODULE_NAME = FiveKQRCode;
 				PRODUCT_NAME = "$(TARGET_NAME)";
@@ -745,20 +729,12 @@
 			buildSettings = {
 				BUNDLE_LOADER = "$(TEST_HOST)";
 				CODE_SIGN_STYLE = Automatic;
-<<<<<<< HEAD
-				CURRENT_PROJECT_VERSION = 202507111418;
-=======
-				CURRENT_PROJECT_VERSION = 202507111438;
->>>>>>> 67947036
+				CURRENT_PROJECT_VERSION = 202507111438;
 				DEAD_CODE_STRIPPING = YES;
 				GENERATE_INFOPLIST_FILE = YES;
 				IPHONEOS_DEPLOYMENT_TARGET = 18.1;
 				MACOSX_DEPLOYMENT_TARGET = 15.1;
-<<<<<<< HEAD
-				MARKETING_VERSION = 1.1.8;
-=======
-				MARKETING_VERSION = 1.1.11;
->>>>>>> 67947036
+				MARKETING_VERSION = 1.1.11;
 				PRODUCT_BUNDLE_IDENTIFIER = "com.prbarcode.app.PR-Bar-CodeTests";
 				PRODUCT_NAME = "$(TARGET_NAME)";
 				SDKROOT = auto;
@@ -776,20 +752,12 @@
 			buildSettings = {
 				BUNDLE_LOADER = "$(TEST_HOST)";
 				CODE_SIGN_STYLE = Automatic;
-<<<<<<< HEAD
-				CURRENT_PROJECT_VERSION = 202507111418;
-=======
-				CURRENT_PROJECT_VERSION = 202507111438;
->>>>>>> 67947036
+				CURRENT_PROJECT_VERSION = 202507111438;
 				DEAD_CODE_STRIPPING = YES;
 				GENERATE_INFOPLIST_FILE = YES;
 				IPHONEOS_DEPLOYMENT_TARGET = 18.1;
 				MACOSX_DEPLOYMENT_TARGET = 15.1;
-<<<<<<< HEAD
-				MARKETING_VERSION = 1.1.8;
-=======
-				MARKETING_VERSION = 1.1.11;
->>>>>>> 67947036
+				MARKETING_VERSION = 1.1.11;
 				PRODUCT_BUNDLE_IDENTIFIER = "com.prbarcode.app.PR-Bar-CodeTests";
 				PRODUCT_NAME = "$(TARGET_NAME)";
 				SDKROOT = auto;
@@ -806,20 +774,12 @@
 			isa = XCBuildConfiguration;
 			buildSettings = {
 				CODE_SIGN_STYLE = Automatic;
-<<<<<<< HEAD
-				CURRENT_PROJECT_VERSION = 202507111418;
-=======
-				CURRENT_PROJECT_VERSION = 202507111438;
->>>>>>> 67947036
+				CURRENT_PROJECT_VERSION = 202507111438;
 				DEAD_CODE_STRIPPING = YES;
 				GENERATE_INFOPLIST_FILE = YES;
 				IPHONEOS_DEPLOYMENT_TARGET = 18.1;
 				MACOSX_DEPLOYMENT_TARGET = 15.1;
-<<<<<<< HEAD
-				MARKETING_VERSION = 1.1.8;
-=======
-				MARKETING_VERSION = 1.1.11;
->>>>>>> 67947036
+				MARKETING_VERSION = 1.1.11;
 				PRODUCT_BUNDLE_IDENTIFIER = "com.prbarcode.app.PR-Bar-CodeUITests";
 				PRODUCT_NAME = "$(TARGET_NAME)";
 				SDKROOT = auto;
@@ -836,20 +796,12 @@
 			isa = XCBuildConfiguration;
 			buildSettings = {
 				CODE_SIGN_STYLE = Automatic;
-<<<<<<< HEAD
-				CURRENT_PROJECT_VERSION = 202507111418;
-=======
-				CURRENT_PROJECT_VERSION = 202507111438;
->>>>>>> 67947036
+				CURRENT_PROJECT_VERSION = 202507111438;
 				DEAD_CODE_STRIPPING = YES;
 				GENERATE_INFOPLIST_FILE = YES;
 				IPHONEOS_DEPLOYMENT_TARGET = 18.1;
 				MACOSX_DEPLOYMENT_TARGET = 15.1;
-<<<<<<< HEAD
-				MARKETING_VERSION = 1.1.8;
-=======
-				MARKETING_VERSION = 1.1.11;
->>>>>>> 67947036
+				MARKETING_VERSION = 1.1.11;
 				PRODUCT_BUNDLE_IDENTIFIER = "com.prbarcode.app.PR-Bar-CodeUITests";
 				PRODUCT_NAME = "$(TARGET_NAME)";
 				SDKROOT = auto;
@@ -868,11 +820,7 @@
 				ASSETCATALOG_COMPILER_APPICON_NAME = AppIcon;
 				ASSETCATALOG_COMPILER_GLOBAL_ACCENT_COLOR_NAME = AccentColor;
 				CODE_SIGN_STYLE = Automatic;
-<<<<<<< HEAD
-				CURRENT_PROJECT_VERSION = 202507111418;
-=======
-				CURRENT_PROJECT_VERSION = 202507111438;
->>>>>>> 67947036
+				CURRENT_PROJECT_VERSION = 202507111438;
 				ENABLE_PREVIEWS = YES;
 				GENERATE_INFOPLIST_FILE = YES;
 				INFOPLIST_KEY_CFBundleDisplayName = "5K QR Code";
@@ -883,11 +831,7 @@
 					"$(inherited)",
 					"@executable_path/Frameworks",
 				);
-<<<<<<< HEAD
-				MARKETING_VERSION = 1.1.8;
-=======
-				MARKETING_VERSION = 1.1.11;
->>>>>>> 67947036
+				MARKETING_VERSION = 1.1.11;
 				PRODUCT_BUNDLE_IDENTIFIER = "com.prbarcode.app.PR-Bar-Code.watchkitapp";
 				PRODUCT_NAME = "$(TARGET_NAME)";
 				SDKROOT = watchos;
@@ -905,11 +849,7 @@
 				ASSETCATALOG_COMPILER_APPICON_NAME = AppIcon;
 				ASSETCATALOG_COMPILER_GLOBAL_ACCENT_COLOR_NAME = AccentColor;
 				CODE_SIGN_STYLE = Automatic;
-<<<<<<< HEAD
-				CURRENT_PROJECT_VERSION = 202507111418;
-=======
-				CURRENT_PROJECT_VERSION = 202507111438;
->>>>>>> 67947036
+				CURRENT_PROJECT_VERSION = 202507111438;
 				ENABLE_PREVIEWS = YES;
 				GENERATE_INFOPLIST_FILE = YES;
 				INFOPLIST_KEY_CFBundleDisplayName = "5K QR Code";
@@ -920,11 +860,7 @@
 					"$(inherited)",
 					"@executable_path/Frameworks",
 				);
-<<<<<<< HEAD
-				MARKETING_VERSION = 1.1.8;
-=======
-				MARKETING_VERSION = 1.1.11;
->>>>>>> 67947036
+				MARKETING_VERSION = 1.1.11;
 				PRODUCT_BUNDLE_IDENTIFIER = "com.prbarcode.app.PR-Bar-Code.watchkitapp";
 				PRODUCT_NAME = "$(TARGET_NAME)";
 				SDKROOT = watchos;
@@ -942,15 +878,9 @@
 			buildSettings = {
 				BUNDLE_LOADER = "$(TEST_HOST)";
 				CODE_SIGN_STYLE = Automatic;
-<<<<<<< HEAD
-				CURRENT_PROJECT_VERSION = 202507111418;
-				GENERATE_INFOPLIST_FILE = YES;
-				MARKETING_VERSION = 1.1.8;
-=======
-				CURRENT_PROJECT_VERSION = 202507111438;
-				GENERATE_INFOPLIST_FILE = YES;
-				MARKETING_VERSION = 1.1.11;
->>>>>>> 67947036
+				CURRENT_PROJECT_VERSION = 202507111438;
+				GENERATE_INFOPLIST_FILE = YES;
+				MARKETING_VERSION = 1.1.11;
 				PRODUCT_BUNDLE_IDENTIFIER = "com.prbarcode.app.PR-Bar-Code-Watch-App-Watch-AppTests";
 				PRODUCT_NAME = "$(TARGET_NAME)";
 				SDKROOT = watchos;
@@ -967,15 +897,9 @@
 			buildSettings = {
 				BUNDLE_LOADER = "$(TEST_HOST)";
 				CODE_SIGN_STYLE = Automatic;
-<<<<<<< HEAD
-				CURRENT_PROJECT_VERSION = 202507111418;
-				GENERATE_INFOPLIST_FILE = YES;
-				MARKETING_VERSION = 1.1.8;
-=======
-				CURRENT_PROJECT_VERSION = 202507111438;
-				GENERATE_INFOPLIST_FILE = YES;
-				MARKETING_VERSION = 1.1.11;
->>>>>>> 67947036
+				CURRENT_PROJECT_VERSION = 202507111438;
+				GENERATE_INFOPLIST_FILE = YES;
+				MARKETING_VERSION = 1.1.11;
 				PRODUCT_BUNDLE_IDENTIFIER = "com.prbarcode.app.PR-Bar-Code-Watch-App-Watch-AppTests";
 				PRODUCT_NAME = "$(TARGET_NAME)";
 				SDKROOT = watchos;
@@ -992,15 +916,9 @@
 			isa = XCBuildConfiguration;
 			buildSettings = {
 				CODE_SIGN_STYLE = Automatic;
-<<<<<<< HEAD
-				CURRENT_PROJECT_VERSION = 202507111418;
-				GENERATE_INFOPLIST_FILE = YES;
-				MARKETING_VERSION = 1.1.8;
-=======
-				CURRENT_PROJECT_VERSION = 202507111438;
-				GENERATE_INFOPLIST_FILE = YES;
-				MARKETING_VERSION = 1.1.11;
->>>>>>> 67947036
+				CURRENT_PROJECT_VERSION = 202507111438;
+				GENERATE_INFOPLIST_FILE = YES;
+				MARKETING_VERSION = 1.1.11;
 				PRODUCT_BUNDLE_IDENTIFIER = "com.prbarcode.app.PR-Bar-Code-Watch-App-Watch-AppUITests";
 				PRODUCT_NAME = "$(TARGET_NAME)";
 				SDKROOT = watchos;
@@ -1016,15 +934,9 @@
 			isa = XCBuildConfiguration;
 			buildSettings = {
 				CODE_SIGN_STYLE = Automatic;
-<<<<<<< HEAD
-				CURRENT_PROJECT_VERSION = 202507111418;
-				GENERATE_INFOPLIST_FILE = YES;
-				MARKETING_VERSION = 1.1.8;
-=======
-				CURRENT_PROJECT_VERSION = 202507111438;
-				GENERATE_INFOPLIST_FILE = YES;
-				MARKETING_VERSION = 1.1.11;
->>>>>>> 67947036
+				CURRENT_PROJECT_VERSION = 202507111438;
+				GENERATE_INFOPLIST_FILE = YES;
+				MARKETING_VERSION = 1.1.11;
 				PRODUCT_BUNDLE_IDENTIFIER = "com.prbarcode.app.PR-Bar-Code-Watch-App-Watch-AppUITests";
 				PRODUCT_NAME = "$(TARGET_NAME)";
 				SDKROOT = watchos;
